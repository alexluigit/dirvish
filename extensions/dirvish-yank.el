;;; dirvish-yank.el --- Multi-stage and async copy/paste/link utilities -*- lexical-binding: t -*-

;; Copyright (C) 2021-2022 Alex Lu
;; Author : Alex Lu <https://github.com/alexluigit>
;; Version: 2.0.53
;; Keywords: files, convenience
;; Homepage: https://github.com/alexluigit/dirvish
;; SPDX-License-Identifier: GPL-3.0-or-later

;;; Commentary:

;; Multi-stage and asynchronous copy/paste/link utilities in Dirvish.

;; With the multi-stage operations, you can gather files from multiple Dired
;; buffers into a single "clipboard", then copy or move all of them to the
;; target location.

;; Here are the available commands:
;; Note that they are asynchronous and work on both localhost and remote host.
;; - `dirvish-yank'
;; - `dirvish-move'
;; - `dirvish-symlink'
;; - `dirvish-relative-symlink'
;; - `dirvish-hardlink'
;; - `dirvish-rsync' (requires 'rsync' executable)
;; - `dirvish-rsync-transient' (requires 'rsync' executable)

;;; Code:

(require 'dired-aux)
(require 'dirvish)
(require 'tramp)

(defcustom dirvish-yank-sources 'all
  "The way to collect source files.
The value can be a symbol or a function that returns a fileset."
  :group 'dirvish
  :type '(choice (const :tag "Marked files in current buffer" buffer)
                 (const :tag "Marked files in current session" session)
                 (const :tag "Marked files in all Dired buffers" all)
                 (function :tag "Custom function")))

(defcustom dirvish-yank-auto-unmark t
  "Control if yank commands should unmark when complete."
  :group 'dirvish :type 'boolean)

(defcustom dirvish-yank-overwrite-existing-files 'ask
  "Whether to overwrite existing files when calling yank commands."
  :group 'dirvish
  :type '(choice (const :tag "prompt for confirmation" ask)
                 (const :tag "always overwrite" always)
                 (const :tag "skip transferring files with same names" skip)
                 (const :tag "overwrite and backup the original file" backup)))

(defcustom dirvish-yank-new-name-style 'append-to-ext
  "Control the way to compose new filename."
  :group 'dirvish
  :type '(choice (const :tag "append INDEX~ to file extension" append-to-ext)
                 (const :tag "append INDEX~ to file name" append-to-filename)
                 (const :tag "prepend INDEX~ to file name" prepend-to-filename)))

(defcustom dirvish-yank-rsync-program "rsync"
  "The rsync binary that we are going to use."
  :type 'string :group 'dirvish)

(defcustom dirvish-yank-rsync-args '("--archive" "--verbose" "--compress" "--info=progress2")
  "The default options for the rsync command."
  :type 'list :group 'dirvish)

(defcustom dirvish-yank-keep-success-log t
  "If non-nil then keep logs of all completed yanks.
By default only logs for yanks that finished with an error are
kept alive."
  :type 'boolean :group 'dirvish)

;;;###autoload (autoload 'dirvish-yank-menu "dirvish-yank" nil t)
(defcustom dirvish-yank-keys
  '(("y" "Yank (paste) here"           dirvish-yank)
    ("m" "Move here"                   dirvish-move)
    ("s" "Make symlinks here"          dirvish-symlink)
    ("r" "Make relative symlinks here" dirvish-relative-symlink)
    ("h" "Make hardlinks here"         dirvish-hardlink))
  "YANK-KEYs for command `dirvish-yank-menu'.
A YANK-KEY is a (KEY DOC CMD) alist where KEY is the key to
invoke the CMD, DOC is the documentation string."
  :group 'dirvish :type 'alist
  :set
  (lambda (k v)
    (set k v)
    (eval
     `(transient-define-prefix dirvish-yank-menu ()
        "Yank commands menu."
        [:description
         (lambda () (dirvish--format-menu-heading "Select yank operation on marked files:"))
         ,@v]
        (interactive)
        (if (derived-mode-p 'dired-mode)
            (transient-setup 'dirvish-yank-menu)
          (user-error "Not in a Dirvish buffer"))))))


(defcustom dirvish-yank-ssh-r2r-default-port "22"
  "Default ssh port of receiver when yanking in remote to remote scenario.
In this scenario rsync will be run on remote host, so it has no
access to your ~/.ssh/config file. If you have some settings
there you have to specify them somehow. One way is to set global
default values and other way is to set them locally before copying,
using rsync-transient menu."
  :type 'string :group 'dirvish)

(defcustom dirvish-yank-ssh-r2r-default-user nil
  "Default ssh user of receiver when yanking in remote to remote scenario.
When nil do not specify any user. see
`dirvish-yank-ssh-r2r-default-port' for more details."
  :type 'string :group 'dirvish)

(defcustom dirvish-yank-r2r-default-direct-conn nil
  "When t copy data directly from host1 to host2.
If this is not possible, for example when host2 is not reacheable
from host1 set this option to nil. When it is nil the tunnel will be
created between host1 and host2, using running machine as proxy.
For both cases make sure that you have passwordless access to both
hosts and that ssh-agent is properly set-up. For checking that,
everything works try to execute a command \"ssh -A host1 ssh -o
StrictHostKeyChecking=no host2 hostname\". Also make sure that
ssh-agent Environment variables are propagated to emacs."
  :type 'string :group 'dirvish)


(defconst dirvish-yank-fn-string
  '((dired-copy-file . "Copying")
    (dired-rename-file . "Moving")
    (dired-hardlink . "Hardlink")
    (make-symbolic-link . "Symlink")
    (dired-make-relative-symlink . "Relative symlink")
    (rsync . "Rsync")))
(defvar dirvish-yank-log-buffers nil)
;; copied from `dired-async' and `dired-rsync'
(defconst dirvish-yank-env-variables-regexp
  "\\`\\(tramp-\\(default\\|connection\\|remote\\)\\|ange-ftp\\)-.*"
  "Variables matching this regexp will be loaded on Child Emacs.")
;; matches "Enter passphrase for key ..." (ssh) and "password for ..." (samba)
(defvar dirvish-passphrase-stall-regex
  "\\(Enter \\)?[Pp]ass\\(word\\|phrase\\) for\\( key\\)?"
  "A regex to detect passphrase prompts.")
(defvar dirvish-percent-complete-regex "[[:digit:]]\\{1,3\\}%"
  "A regex to extract the % complete from a file.")

(defvar dirvish-yank--remote-ssh-args
  "-o StrictHostKeyChecking=no -o UserKnownHostsFile=/dev/null"
  "These args will be used for invoking ssh on remote host (in remote to remote scenario).")


(defvar dirvish-yank--rsync-transient-input-history nil "History list of rsync transient input in the minibuffer.")

(defvar-local dirvish-yank--r2r-direct-conn nil "Local value for enabling direct copy in r2r case.")
(defvar-local dirvish-yank--ssh-r2r-receiver-host nil "Local value of r2r receiver host.")
(defvar-local dirvish-yank--ssh-r2r-receiver-port nil "Local value of r2r receiver port.")
(defvar-local dirvish-yank--ssh-r2r-receiver-user nil "Local value of r2r receiver user.")

(defun dirvish-yank--get-remote-port ()
  "Return the remote port we shall use for the reverse port-forward."
  (+ 50000 (length dirvish-yank-log-buffers)))

(defun dirvish-yank--get-srcs (&optional range)
  "Get all marked filenames in RANGE.
RANGE can be `buffer', `session', `all'."
  (setq range (or range 'buffer))
  (cl-remove-duplicates
   (cl-loop
    with case-fold-search = nil
    with regexp = (dired-marker-regexp)
    with buffers = (pcase range
                     ('buffer (list (current-buffer)))
                     ('session (mapcar #'cdr (dv-roots (dirvish-curr))))
                     ('all (cl-loop for b in (buffer-list)
                                    when (with-current-buffer b
                                           (eq major-mode 'dired-mode))
                                    collect b)))
    for buffer in (seq-filter #'buffer-live-p buffers) append
    (with-current-buffer buffer
      (when (save-excursion (goto-char (point-min))
                            (re-search-forward regexp nil t))
        (dired-map-over-marks (dired-get-filename) nil))))
   :test #'equal))

(defun dirvish-yank--read-dest (method)
  "Read dest dir for METHOD when prefixed with `current-prefix-arg'."
  (list (when current-prefix-arg
          (read-file-name (format "%s files to: " method)
                          (dired-dwim-target-directory)
                          nil nil nil 'file-directory-p))))

(defun dirvish-yank--filename-for-rsync (file)
  "Reformat a tramp FILE to one usable for rsync."
  (if (tramp-tramp-file-p file)
      (with-parsed-tramp-file-name file tfop
        (format "%s%s:%s" (if tfop-user (format "%s@" tfop-user) "") tfop-host
                (shell-quote-argument tfop-localname)))
    (shell-quote-argument file)))

(defun dirvish-yank-proc-sentinel (proc _exit)
  "Sentinel for yank task PROC."
  (pcase-let ((proc-buf (process-buffer proc))
              (`(,buffer ,_ ,_ ,method) (process-get proc 'details))
              (status (process-status proc))
              (success (eq (process-exit-status proc) 0)))
    (when (memq status '(exit signal))
      (if (and success (not dirvish-yank-keep-success-log))
          (kill-buffer proc-buf)
        (let ((comp-buffer (dirvish--util-buffer "complete-yank-log" nil nil t)))
          (with-current-buffer comp-buffer
            (goto-char (point-max))
            (insert "\n\n" (format "%s" method)
                    " finished @ " (current-time-string) "\n")
            (insert-buffer-substring proc-buf)
            (kill-buffer proc-buf)
            ;; truncate old logs
            (save-excursion
              (delete-region
               (point-min)
               (let ((max (point-max)))
                 (if (< max 20000)
                     (point-min)
                   (goto-char max)
                   (dotimes (_n 40) (backward-paragraph))
                   (point)))))
            (unless success
              (message "Yank finished with an error: see buffer %s for details"
                       comp-buffer)
              (pop-to-buffer comp-buffer)))))
      (setq dirvish-yank-log-buffers (remove proc-buf dirvish-yank-log-buffers))
      (when (eq buffer (current-buffer))
        (with-current-buffer buffer
          (revert-buffer) (dirvish-update-body-h))))))

(defun dirvish-yank-proc-filter (proc string)
  "Filter for yank task PROC's STRING."
  (let ((proc-buf (process-buffer proc)))
    ;; check for passphrase prompt
    (when (string-match dirvish-passphrase-stall-regex string)
      (process-send-string proc (concat (read-passwd string) "\n")))
    ;; Answer yes for `large file' prompt
    (when (string-match "File .* is large\\(.*\\), really copy" string)
      (process-send-string proc "y\n"))
    (let ((old-process-mark (process-mark proc)))
      (when (buffer-live-p proc-buf)
        (with-current-buffer proc-buf
          (when (string-match dirvish-percent-complete-regex string)
            (dirvish-prop :yank-percent (match-string 0 string))
            (force-mode-line-update t))
          (let ((moving (= (point) old-process-mark)))
            (save-excursion
              (goto-char old-process-mark)
              (insert string)
              (set-marker (process-mark proc) (point)))
            (if moving (goto-char (process-mark proc)))))))))

(defun dirvish-yank--execute (cmd details &optional batch)
  "Execute CMD, put DETAILS into the process.
When BATCH, execute the command using `emacs -q -batch'."
  (pcase-let* ((process-connection-type nil) (name "*dirvish-yank*")
               (buf (dirvish--util-buffer
                     (format "yank@%s" (current-time-string)) nil nil t))
               (`(,_ ,_ ,dest ,_) details)
               (proc (if batch
                         (let* ((q (if (file-remote-p dest) "-q" "-Q"))
                                (c (list dirvish-emacs-bin q "-batch" "--eval" cmd)))
                           (make-process :name name :buffer buf :command c))
                       (start-process-shell-command name buf cmd))))
    (with-current-buffer buf (dirvish-prop :yank-details details))
    (process-put proc 'details details)
    (set-process-sentinel proc #'dirvish-yank-proc-sentinel)
    (set-process-filter proc #'dirvish-yank-proc-filter)
    (when dirvish-yank-auto-unmark
      (cl-loop for buf in (buffer-list)
               do (with-current-buffer buf
                    (when (eq major-mode 'dired-mode)
                      (dired-unmark-all-marks)))))
    (push buf dirvish-yank-log-buffers)))

(defun dirvish-yank--newbase (base-name fileset dest)
  "Ensure an unique filename for BASE-NAME at DEST with FILESET."
  (let ((bname~ base-name) (idx 1))
    (while (member bname~ fileset)
      (setq bname~
            (pcase dirvish-yank-new-name-style
              ('append-to-ext (format "%s%s~" base-name idx))
              ('append-to-filename
               (format "%s%s~.%s"
                       (file-name-sans-extension base-name)
                       idx (file-name-extension base-name)))
              ('prepend-to-filename (format "%s~%s" idx base-name)))
            idx (1+ idx)))
    (cons (expand-file-name base-name dest) (expand-file-name bname~ dest))))

(defun dirvish-yank--filename-pairs (method srcs dest)
  "Generate file name pairs from SRCS and DEST for yank METHOD."
  (cl-loop
   with overwrite = (eq dirvish-yank-overwrite-existing-files 'always)
   with backup = (eq dirvish-yank-overwrite-existing-files 'backup)
   with skip = (eq dirvish-yank-overwrite-existing-files 'skip)
   with (result to-rename) = ()
   with dfiles = (directory-files dest nil nil t)
   for src in srcs
   for help-form = (format-message "\
File `%s' exists, type one of the following keys to continue.

- `y' or SPC to overwrite this file WITHOUT backup
- `!' answer `y' (overwrite) for all remaining files
- `n' or DEL to skip this file
- `N' answer `n' (skip) for all remaining files
- `b' to overwrite and backup this files
- `B' answer `b' (overwrite and backup) for all remaining files
- `q' or ESC to abort the task" src)
   for base = (file-name-nondirectory src)
   for collision = (member base dfiles) do
   (cond ((equal src (concat dest base))
          ;; user may want to make symlink in the same directory
          (if (memq method '(dired-make-relative-symlink make-symbolic-link))
              (push (cons src (cdr (dirvish-yank--newbase base dfiles dest)))
                    result)
            (user-error "Source and target are the same file `%s'" src)))
         (overwrite (push (cons src dest) result))
         ((and backup collision)
          (push (dirvish-yank--newbase base dfiles dest) to-rename)
          (push (cons src dest) result))
         ((and skip collision))
         (collision
          (cl-case (read-char-choice
                    (concat (format-message "Overwrite `%s'?" base)
                            (format " [Type yn!bq or %s] "
                                    (key-description (vector help-char))))
                    '(?y ?\s ?! ?n ?\177 ?N ?b ?B ?q ?\e))
            ((?y ?\s) (push (cons src dest) result))
            (?! (setq overwrite t) (push (cons src dest) result))
            ((?n ?\177) nil)
            (?N (setq skip t) nil)
            (?b (push (dirvish-yank--newbase base dfiles dest) to-rename)
                (push (cons src dest) result))
            (?B (setq backup t)
                (push (dirvish-yank--newbase base dfiles dest) to-rename)
                (push (cons src dest) result))
            ((?q ?\e) (user-error "Dirvish[info]: yank task aborted"))))
         (t (push (cons src dest) result)))
   finally return
   (prog1 result
     (cl-loop for (from . to) in to-rename do (rename-file from to)))))

(defun dirvish-yank-inject-env (include-regexp)
  "Return a `setq' form that replicates part of the calling environment.
It sets the value for every variable matching INCLUDE-REGEXP."
  `(setq ,@(let (bindings)
             (mapatoms
              (lambda (sym)
                (let* ((sname (and (boundp sym) (symbol-name sym)))
                       (value (and sname (symbol-value sym))))
                  (when (and sname (string-match include-regexp sname)
                             (not (string-match "-syntax-table\\'" sname)))
                    (unless (or (stringp value) (memq value '(nil t))
                                (numberp value) (vectorp value))
                      (setq value `(quote ,value)))
                    (setq bindings (cons value bindings)
                          bindings (cons sym bindings))))))
             bindings)))

;; Thanks to `dired-rsync.el'
;; also see: https://unix.stackexchange.com/questions/183504/how-to-rsync-files-between-two-remotes

(defun dirvish-yank--rsync-args ()
  "Retrieve rsync args for current session or default ones."
  (or (dirvish-prop :rsync-switches)
      dirvish-yank-rsync-args))

(defun dirvish-yank--build-rsync-command ()
  "Compose rsync command and args into the string."
  (format "%s %s" dirvish-yank-rsync-program
          (string-join (dirvish-yank--rsync-args) " ")))

(defun dirvish-yank--build-local-ssh-args (host-info)
  "Compose ssh args used for sshing to source host. HOST-INFO is a
list of host/user/port parsed from the tramp string."
  (let* ((port (cl-third host-info))
         (port-str (if port (concat "-p" port) ""))
         (user (cl-second host-info))
         (user-str (if user (concat user "@") "")))
    (concat port-str " " user-str (cl-first host-info))))

(defun dirvish-yank--r2r-escape-single-quote (str)
  "Properly escape all single quotes in STR.
STR should be processed by shell-quote-argument already.
Single quotes require special care since we wrap remote command with them.
Bash doesn't allow nesting of single quotes (even escaped ones),
so we need to turn string into multiple concatenated strings."
  ;; use string-replace from emacs-28.1 when support of older versions is dropped
  (replace-regexp-in-string "'" "'\"'\"'" str t t))

(defun dirvish-yank-r2r-handler (srcs shost-info dhost-info)
  "Construct and trigger an rsync run for remote copy.
This command sync SRCS on SHOST to DEST on DHOST. SHOST-INFO and
DHOST-INFO are lists containing host,user,port,localname
extracted from the tramp string."
  (let* ((srcs (mapcar (lambda (x) (thread-last x
                                                file-local-name shell-quote-argument
                                                dirvish-yank--r2r-escape-single-quote)) srcs))
         (src-str (string-join srcs " "))
         (shost (cl-first shost-info))
         (dhost (cl-first dhost-info))
         (dhost-real (or dirvish-yank--ssh-r2r-receiver-host
                         (cl-first dhost-info)))
         (duser (or dirvish-yank--ssh-r2r-receiver-user
                    (cl-second dhost-info)
                    dirvish-yank-ssh-r2r-default-user))
         (dport (or dirvish-yank--ssh-r2r-receiver-port
                    (cl-third dhost-info)
                    dirvish-yank-ssh-r2r-default-port))
         (dest (thread-last (cl-fourth dhost-info)
                            shell-quote-argument dirvish-yank--r2r-escape-single-quote))

         ;; 1. dhost == shost
         ;; ssh [-p dport] [duser@]dhost 'rsync <rsync-args> <srcs> <dest>'
         ;; 2. dhost != shost and dirvish-yank-r2r-direct-conn == t
         ;; ssh -A [-p sport] [suser@]shost 'rsync <rsync-args> -e "ssh <ssh-remote-opts> [-p dport]" <srcs> [duser@]dhost:<dest> '
         ;; 3. dhost != shost and dirvish-yank-r2r-direct-conn == nil
         ;; ssh -A -R <bind-addr> [-p sport] [suser@]shost 'rsync <rsync-args> -e "ssh <ssh-remote-opts> -p <tunnel_port>" <srcs> [duser@]localhost:<dest>'
         (cmd (cond ((equal shost dhost)
                     (string-join (list "ssh" (dirvish-yank--build-local-ssh-args dhost-info)
                                        "'" (dirvish-yank--build-rsync-command) src-str dest "'")
                                  " "))

                    ((if dirvish-yank--r2r-direct-conn
                         (equal dirvish-yank--r2r-direct-conn "yes")
                       dirvish-yank-r2r-default-direct-conn)
                     (string-join (list "ssh -A " (dirvish-yank--build-local-ssh-args shost-info)
                                        " '" (dirvish-yank--build-rsync-command)
                                        (format " -e \"ssh %s %s\" "
                                                (if dport (concat "-p" dport) "")
                                                dirvish-yank--remote-ssh-args)
                                        src-str
                                        " "
                                        (if duser (format "%s@%s" duser dhost-real) dhost-real) ":" dest
                                        "'")
                                  ))
                    (t
                     (let* ((port (dirvish-yank--get-remote-port))
                            (bind-addr (format "localhost:%d:%s:%s" port dhost-real dport)))
                       (string-join (list "ssh -A -R " bind-addr " "
                                          (dirvish-yank--build-local-ssh-args shost-info)
                                          " '" (dirvish-yank--build-rsync-command)
                                          (format " -e \"ssh -p %s %s\" " port dirvish-yank--remote-ssh-args)
                                          src-str
                                          " "
                                          (if duser (format "%s@localhost" duser) "localhost") ":" dest
                                          "'")))))))
    (dirvish-yank--execute cmd (list (current-buffer) srcs dest 'rsync))))

(defun dirvish-yank-l2fr-handler (srcs dest)
  "Execute a local to/from remote rsync command for SRCS and DEST."
  (let* ((srcs (mapcar #'dirvish-yank--filename-for-rsync srcs))
         (dest (dirvish-yank--filename-for-rsync dest))
         (rsync-cmd (flatten-tree (list (dirvish-yank--build-rsync-command)
                                        srcs dest)))
         (cmd (string-join rsync-cmd " ")))
    (dirvish-yank--execute cmd (list (current-buffer) srcs dest 'rsync))))

(defun dirvish-yank-default-handler (method srcs dest)
  "Execute yank METHOD on SRCS to DEST."
  (let* ((pairs (dirvish-yank--filename-pairs method srcs dest))
         (count (float (length pairs)))
         (cmd `(progn
                 (require 'dired-aux)
                 (require 'dired-x)
                 ,(dirvish-yank-inject-env dirvish-yank-env-variables-regexp)
                 (cl-loop
                  with dired-recursive-copies = 'always
                  with dired-copy-preserve-time = ,dired-copy-preserve-time
                  for idx from 1
                  for (from . to) in '(,@pairs)
                  for percent = (if (eq (float idx) ,count) 100
                                  (floor (* (/ idx ,count) 100)))
                  do (progn (message "%s -> %s [%s%%]" from to percent)
                            (condition-case err
                                (funcall #',method from to t)
                              (file-error
                               (message "%s: %s\n" (car err) (cdr err)) nil)))
                  finally (cl-loop for b in (buffer-list) thereis
                                   (and (string-match "\\`\\*ftp.*"
                                                      (buffer-name b))
                                        (prog1 b (kill-buffer b))))))))
    (dirvish-yank--execute
     (format "%S" cmd) (list (current-buffer) srcs dest method) 'batch)))

;; copied from `dired-rsync'
(defun dirvish-yank--extract-host-from-tramp (file-or-path)
  "Extract the tramp host part of FILE-OR-PATH.
Returns list that contains (host user port localname)."
  (with-parsed-tramp-file-name file-or-path tfop
    (when tfop-hop
      (user-error "Dirvish-yank: Paths with hop are not supported!"))
    (list tfop-host tfop-user tfop-port tfop-localname)))

(defun dirvish-yank--extract-remote (files)
  "Get string identifying the remote connection of FILES."
  (cl-loop with hosts = () for f in files for h = (file-remote-p f)
           do (cl-pushnew h hosts :test #'equal)
           when (> (length hosts) 1)
           do (user-error "Dirvish[error]: SOURCEs need to be in the same host")
           finally return (car hosts)))

(defun dirvish-yank--apply (method dest)
  "Apply yank METHOD to DEST."
  (setq dest (expand-file-name (or dest (dired-current-directory))))
  (let ((srcs (or (and (functionp dirvish-yank-sources)
                       (funcall dirvish-yank-sources))
                  (dirvish-yank--get-srcs dirvish-yank-sources)
                  (user-error "Dirvish[error]: no marked files"))))
    (dirvish-yank-default-handler method srcs dest)))

(dirvish-define-mode-line yank
  "Progress of yank tasks."
  (let ((number-of-tasks (length dirvish-yank-log-buffers)))
    (cond ((= number-of-tasks 0))
          ((= number-of-tasks 1)
           (pcase-let* ((buf (car dirvish-yank-log-buffers))
                        (`(,_ ,srcs ,dest ,method)
                         (with-current-buffer buf (dirvish-prop :yank-details)))
                        (percent (with-current-buffer buf
                                   (dirvish-prop :yank-percent)))
                        (count (length srcs)))
             (format "%s%s: %s ⇛ %s "
                     (propertize
                      (format "%s" (alist-get method dirvish-yank-fn-string))
                      'face 'font-lock-constant-face)
                     (if (not percent) ""
                       (propertize (format " [ %s%%%%%%%%  ] " percent)
                                   'face 'success))
                     (propertize
                      (if (= count 1) (car srcs) (format "%s files" count))
                      'face 'font-lock-keyword-face)
                     (propertize dest 'face 'font-lock-doc-face))))
          ((> number-of-tasks 1)
           (format " %s %s%s "
                   (propertize (number-to-string number-of-tasks)
                               'face 'font-lock-keyword-face)
                   (propertize "running yank task" 'face 'font-lock-doc-face)
                   (propertize (if (> number-of-tasks 1) "s" "")
                               'face 'font-lock-doc-face))))))

;;;###autoload
(defun dirvish-yank (&optional dest)
  "Paste marked files to DEST.
Prompt for DEST when prefixed with \\[universal-argument], it
defaults to `dired-current-directory.'"
  (interactive (dirvish-yank--read-dest 'yank))
  (dirvish-yank--apply 'dired-copy-file dest))

;;;###autoload
(defun dirvish-move (&optional dest)
  "Move marked files to DEST.
Prompt for DEST when prefixed with \\[universal-argument], it
defaults to `dired-current-directory'."
  (interactive (dirvish-yank--read-dest 'move))
  (dirvish-yank--apply 'dired-rename-file dest))

;;;###autoload
(defun dirvish-symlink (&optional dest)
  "Symlink marked files to DEST.
Prompt for DEST when prefixed with \\[universal-argument], it
defaults to `dired-current-directory'."
  (interactive (dirvish-yank--read-dest 'symlink))
  (dirvish-yank--apply 'make-symbolic-link dest))

;;;###autoload
(defun dirvish-relative-symlink (&optional dest)
  "Similar to `dirvish-symlink', but link files relatively.
Prompt for DEST when prefixed with \\[universal-argument], it
defaults to `dired-current-directory'."
  (interactive (dirvish-yank--read-dest 'relalink))
  (dirvish-yank--apply 'dired-make-relative-symlink dest))

;;;###autoload
(defun dirvish-hardlink (&optional dest)
  "Hardlink marked files to DEST.
Prompt for DEST when prefixed with \\[universal-argument], it
defaults to `dired-current-directory'."
  (interactive (dirvish-yank--read-dest 'hardlink))
  (dirvish-yank--apply 'dired-hardlink dest))

;;;###autoload
(defun dirvish-rsync (dest)
  "Rsync marked files to DEST, prompt for DEST if not called with.
If either the sources or the DEST is located in a remote host,
the `dirvish-yank-rsync-program' and `dirvish-yank-rsync-args'
are used to transfer the files.

This command requires proper ssh authentication setup to work
correctly for file transfer involving remote hosts, because rsync
command is always run locally, the password prompts may lead to
unexpected errors."
  (interactive (dirvish-yank--read-dest 'rsync))
  (setq dest (expand-file-name (or dest (dired-current-directory))))
  (let* ((dvec (and (tramp-tramp-file-p dest) (tramp-dissect-file-name dest)))
         (srcs (or (and (functionp dirvish-yank-sources)
                        (funcall dirvish-yank-sources))
                   (dirvish-yank--get-srcs dirvish-yank-sources)
                   (user-error "Dirvish[error]: no marked files")))
         (src-0 (prog1 (car srcs) (dirvish-yank--extract-remote srcs)))
         (svec (and (tramp-tramp-file-p src-0) (tramp-dissect-file-name src-0))))
    (cond
     ;; shost and dhost are different remote hosts
     ((and svec dvec (not (tramp-local-host-p svec))
           (not (tramp-local-host-p dvec)))
      (dirvish-yank-r2r-handler
       srcs dest (dirvish-yank--extract-host-from-tramp src-0)
       (dirvish-yank--extract-host-from-tramp dest t)))
     ;; either shost, dhost or both are localhost
     (t (dirvish-yank-l2fr-handler srcs dest)))))

(defun dirvish-yank--rsync-transient-init-value (obj default-value)
  "Select init values from the local session or emacs session or saved transient values."
  ;; dont touch if it is alreday set
  (if (and (slot-boundp obj 'value) (oref obj value))
      (oref obj value)
    ;; check saved values
    (if-let ((saved (assq (oref obj command) transient-values)))
        (cdr saved)
      ;; use default value at last resort
      default-value)))

(defun dirvish-yank--rsync-transient-init-rsync-switches (obj)
  (or (dirvish-prop :rsync-switches)
      (dirvish-yank--rsync-transient-init-value obj dirvish-yank-rsync-args)))

(transient-define-infix dirvish-yank--r2r-ssh-host ()
  "Set ssh host of receiver in remote to remote case."
  :description "Ssh host of receiver"
  :class 'transient-lisp-variable
  :variable 'dirvish-yank--ssh-r2r-receiver-host
  :reader (lambda (_prompt _init _hist)
            (completing-read "Ssh receiver host: "
                             nil nil nil dirvish-yank--rsync-transient-input-history)))

(transient-define-infix dirvish-yank--r2r-ssh-port ()
  "Set ssh port of receiver in remote to remote case."
  :description "Ssh port of receiver"
  :class 'transient-lisp-variable
  :variable 'dirvish-yank--ssh-r2r-receiver-port
  :reader (lambda (_prompt _init _hist)
            (completing-read "Ssh receiver port: "
                             nil nil nil dirvish-yank--rsync-transient-input-history)))

(transient-define-infix dirvish-yank--r2r-ssh-user ()
  "Set ssh user of receiver in remote to remote case."
  :description "Ssh user of receiver"
  :class 'transient-lisp-variable
  :variable 'dirvish-yank--ssh-r2r-receiver-user
  :reader (lambda (_prompt _init _hist)
            (completing-read "Ssh receiver user: "
                             nil nil nil dirvish-yank--rsync-transient-input-history)))

(transient-define-infix dirvish-yank--r2r-direct-conn ()
  :class 'transient-lisp-variable
  :variable 'dirvish-yank--r2r-direct-conn
  :reader (lambda (_prompt _init _hist) (completing-read "direct: " '(yes no) nil t)))

(transient-define-prefix dirvish-rsync-transient-configure ()
  "Configure variables for `dirvish-rsync'."
  ["Remote to remote"
   ("rh" "Receiver host" dirvish-yank--r2r-ssh-host)
   ("rp" "Receiver port" dirvish-yank--r2r-ssh-port)
   ("ru" "Receiver user" dirvish-yank--r2r-ssh-user)
   ("rd" "Direct connection" dirvish-yank--r2r-direct-conn)])

;; inspired by `dired-rsync-transient'
;;;###autoload (autoload 'dirvish-rsync-transient "dirvish-yank" nil t)
(transient-define-prefix dirvish-rsync-transient ()
  "Transient command for `dirvish-rsync'."
  :init-value (lambda (o) (oset o value (dirvish-yank--rsync-transient-init-rsync-switches o)))
  ["Common Arguments"
   ("-a" "archive mode; equals to -rlptgoD" ("-a" "--archive"))
   ("-s" "no space-splitting; useful when remote filenames contain spaces" ("-s" "--protect-args") :level 4)
   ("-r" "recurse into directories" ("-r" "--recursive") :level 5)
   ("-z" "compress file data during the transfer" ("-z" "--compress"))]

  ["Files selection args"
   ("-C" "auto-ignore files in the same way CVS does" ("-C" "--cvs-exclude") :level 4)
   ("=e" "exclude files matching PATTERN" "--exclude="
    :multi-value repeat :reader dirvish-yank--rsync-transient-read-multiple
    :prompt "exclude (e.g. ‘*.git’ or ‘*.bin,*.elc’): ")
   ("=i" "include files matching PATTERN" "--include="
    :multi-value repeat :reader dirvish-yank--rsync-transient-read-multiple
    :prompt "include (e.g. ‘*.pdf’ or ‘*.org,*.el’): " :level 5)]

  ["Sender specific args"
   ("-L" "transform symlink into referent file/dir" ("-L" "--copy-links") :level 4)
   ("-x" "don't cross filesystem boundaries" ("-x" "--one-file-system") :level 5)
   ("-l" "copy symlinks as symlinks" ("-l" "--links") :level 5)
   ("-c" "skip based on checksum, not mod-time & size" ("-c" "--checksum") :level 6)
   ("-m" "prune empty directory chains from file-list" ("-m" "--prune-empty-dirs") :level 6)
   ("--size-only" "skip files that match in size" "--size-only" :level 6)]
  ["Receiver specific args"
   ("-R" "use relative path names" ("-R" "--relative") :level 4)
   ("-u" "skip files that are newer on the receiver" ("-u" "--update") :level 4)
   ("=d" "delete extraneous files from dest dirs" "--delete" :level 4)
   ("-b" "make backups" ("-b" "--backup") :level 5)
   ("=bs" "backup suffix" "--suffix="
    :prompt "backup suffix: "
    :reader (lambda (prompt &optional _initial-input history)
              (completing-read prompt nil nil nil nil history))
    :level 5)
   ("-num" "don't map uid/gid values by user/group name" "--numeric-ids" :level 5)
   ("-ex" "skip creating new files on receiver" "--existing" :level 6)
   ("-K" "treat symlinked dir on receiver as dir" ("-K" "--keep-dirlinks") :level 6)]

  ["Information output"
   ("-v" "increase verbosity" ("-v" "--verbose"))
   ("-i" "output a change-summary for all updates" "-i" :level 5)
   ("-h" "output numbers in a human-readable format" "-h" :level 5)
   ("=I" "per-file (1) or total transfer (2) progress" "--info="
    :choices ("progress1" "progress2") :level 4)]
  ["Configure"
   ("C" "Set variables..."  dirvish-rsync-transient-configure)]
  ["Action"
   [("RET" "Apply switches and copy" dirvish-yank--rsync-apply-switches-and-copy)]])

<<<<<<< HEAD
(defvar crm-separator)

(defun dirvish-yank--rsync-transient-read-multiple (prompt &optional _initial-input history)
=======
(defun dirvish-yank--rsync-transient-read-multiple (prompt &optional _initial-input _history)
>>>>>>> ba26fa3b
  "Read multiple values after PROMPT with optional INITIAL_INPUT and HISTORY."
  (let ((crm-separator ","))
    (completing-read-multiple prompt nil nil nil nil dirvish-yank--rsync-transient-input-history)))

;;;###autoload
(defun dirvish-yank--rsync-apply-switches-and-copy (args)
  "Execute rsync command generated by transient ARGS."
  (interactive (list (transient-args transient-current-command)))
  (dirvish-prop :rsync-switches args)
  (call-interactively #'dirvish-rsync))


(provide 'dirvish-yank)
;;; dirvish-yank.el ends here<|MERGE_RESOLUTION|>--- conflicted
+++ resolved
@@ -723,13 +723,9 @@
   ["Action"
    [("RET" "Apply switches and copy" dirvish-yank--rsync-apply-switches-and-copy)]])
 
-<<<<<<< HEAD
 (defvar crm-separator)
 
-(defun dirvish-yank--rsync-transient-read-multiple (prompt &optional _initial-input history)
-=======
 (defun dirvish-yank--rsync-transient-read-multiple (prompt &optional _initial-input _history)
->>>>>>> ba26fa3b
   "Read multiple values after PROMPT with optional INITIAL_INPUT and HISTORY."
   (let ((crm-separator ","))
     (completing-read-multiple prompt nil nil nil nil dirvish-yank--rsync-transient-input-history)))
