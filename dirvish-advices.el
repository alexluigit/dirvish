--- conflicted
+++ resolved
@@ -23,16 +23,6 @@
 (require 'dirvish-body)
 (require 'dirvish-vars)
 
-<<<<<<< HEAD
-(defun dirvish-redisplay-frames-fn ()
-  "Refresh dirvish frames, added to `after-focus-change-function'."
-  (when (eq major-mode 'dirvish-mode)
-    (dirvish-reset t)
-  (when (memq (previous-frame) dirvish-frame-list)
-    (with-selected-frame (previous-frame)
-      (when (dirvish-live-p)
-        (dirvish-reset t))))))
-=======
 (defvar dirvish-advice-alist
   '((files         find-file                    dirvish-file-open-ad)
     (files         find-file-other-window       dirvish-file-open-ad)
@@ -75,7 +65,6 @@
     (with-selected-frame (previous-frame)
       (when (dirvish-live-p)
         (dirvish-reset t)))))
->>>>>>> f14fed60
 
 (defun dirvish-setup-dired-buffer-ad (fn &rest args)
   "Apply FN with ARGS, remove the header line in Dired buffer."
